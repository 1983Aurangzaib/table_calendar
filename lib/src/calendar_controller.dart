//  Copyright (c) 2019 Aleksander Woźniak
//  Licensed under Apache License v2.0

part of table_calendar;

const _initialPage = 10000;

/// Controller required for `TableCalendar`.
///
/// Should be created in `initState()`, and then disposed in `dispose()`:
/// ```dart
/// @override
/// void initState() {
///   super.initState();
///   _calendarController = CalendarController();
/// }
///
/// @override
/// void dispose() {
///   _calendarController.dispose();
///   super.dispose();
/// }
/// ```
class CalendarController {
  /// Currently focused day (used to determine which year/month should be visible).
  DateTime get focusedDay => _focusedDay.value;

  /// Currently selected day.
  DateTime get selectedDay => _selectedDay;

  /// Currently visible calendar format.
  CalendarFormat get calendarFormat => _calendarFormat.value;

  List<DateTime> get visibleDays => calendarFormat == CalendarFormat.month && !_includeInvisibleDays
      ? _visibleDays.where((day) => !_isExtraDay(day)).toList()
      : _visibleDays;

  /// `Map` of currently visible events.
  Map<DateTime, List> get visibleEvents {
    if (_events == null) {
      return {};
    }

    return Map.fromEntries(
      _events.entries.where((entry) {
        for (final day in visibleDays) {
          if (isSameDay(day, entry.key)) {
            return true;
          }
        }

        return false;
      }),
    );
  }

  /// `Map` of currently visible holidays.
  Map<DateTime, List> get visibleHolidays {
    if (_holidays == null) {
      return {};
    }

    return Map.fromEntries(
      _holidays.entries.where((entry) {
        for (final day in visibleDays) {
          if (isSameDay(day, entry.key)) {
            return true;
          }
        }

        return false;
      }),
    );
  }

  Map<DateTime, List> _events;
  Map<DateTime, List> _holidays;
  List<DateTime> _visibleDays;
  DateTime _selectedDay;
  DateTime _baseDay;
  StartingDayOfWeek _startingDayOfWeek;
  ValueNotifier<double> _calendarHeight;
  ValueNotifier<DateTime> _focusedDay;
  ValueNotifier<CalendarFormat> _calendarFormat;
  Map<CalendarFormat, String> _availableCalendarFormats;
  DateTime _previousFirstDay;
  DateTime _previousLastDay;
  bool _useNextCalendarFormat;
  bool _includeInvisibleDays;
  double _rowHeight;
  int _previousPageIndex;
  OnVisibleDaysChanged _onVisibleDaysChanged;
  PageController _pageController;

  void _init({
    @required Map<DateTime, List> events,
    @required Map<DateTime, List> holidays,
    @required DateTime initialDay,
    @required CalendarFormat initialFormat,
    @required Map<CalendarFormat, String> availableCalendarFormats,
    @required bool useNextCalendarFormat,
    @required StartingDayOfWeek startingDayOfWeek,
    @required OnVisibleDaysChanged onVisibleDaysChanged,
    @required OnCalendarCreated onCalendarCreated,
    @required bool includeInvisibleDays,
    @required double rowHeight,
  }) {
    _events = events;
    _holidays = holidays;
    _availableCalendarFormats = availableCalendarFormats;
    _startingDayOfWeek = startingDayOfWeek;
    _useNextCalendarFormat = useNextCalendarFormat;
    _includeInvisibleDays = includeInvisibleDays;
    _rowHeight = rowHeight;
    _onVisibleDaysChanged = onVisibleDaysChanged;

    final day = initialDay != null ? _normalizeDate(initialDay) : _normalizeDate(DateTime.now());
    _focusedDay = ValueNotifier(day);
    _selectedDay = _focusedDay.value;
    _calendarFormat = ValueNotifier(initialFormat);
<<<<<<< HEAD

    _visibleDays = _getVisibleDays(day);
    _calendarHeight = ValueNotifier(_getCalendarHeight());

    _baseDay = day;
    _previousFirstDay = _visibleDays.first;
    _previousLastDay = _visibleDays.last;

    _previousPageIndex = _initialPage;
    _pageController = PageController(initialPage: _previousPageIndex);
=======
    _visibleDays = ValueNotifier(_getVisibleDays());
    _previousFirstDay = _visibleDays.value.first;
    _previousLastDay = _visibleDays.value.last;

    _calendarFormat.addListener(() {
      _visibleDays.value = _getVisibleDays();
    });

    if (onVisibleDaysChanged != null) {
      _visibleDays.addListener(() {
        if (!_isSameDay(_visibleDays.value.first, _previousFirstDay) ||
            !_isSameDay(_visibleDays.value.last, _previousLastDay)) {
          _previousFirstDay = _visibleDays.value.first;
          _previousLastDay = _visibleDays.value.last;
          onVisibleDaysChanged(
            _getFirstDay(includeInvisible: _includeInvisibleDays),
            _getLastDay(includeInvisible: _includeInvisibleDays),
            _calendarFormat.value,
          );
        }
      });
    }

    if (onCalendarCreated != null) {
      onCalendarCreated(
        _getFirstDay(includeInvisible: _includeInvisibleDays),
        _getLastDay(includeInvisible: _includeInvisibleDays),
        _calendarFormat.value,
      );
    }
>>>>>>> a18e9390
  }

  /// Disposes the controller.
  /// ```dart
  /// @override
  /// void dispose() {
  ///   _calendarController.dispose();
  ///   super.dispose();
  /// }
  /// ```
  void dispose() {
    _calendarFormat?.dispose();
    _focusedDay?.dispose();
    _calendarHeight?.dispose();
    _pageController?.dispose();
  }

  /// Toggles calendar format. Same as using `FormatButton`.
  void toggleCalendarFormat() {
    _calendarFormat.value = _nextFormat();
    _updateVisibleDays(pageIndex: _previousPageIndex);
  }

  /// Sets calendar format by emulating swipe.
  void swipeCalendarFormat({@required bool isSwipeUp}) {
    assert(isSwipeUp != null);

    final formats = _availableCalendarFormats.keys.toList();
    int id = formats.indexOf(_calendarFormat.value);

    // Order of CalendarFormats must be from biggest to smallest,
    // ie.: [month, twoWeeks, week]
    if (isSwipeUp) {
      id = _clamp(0, formats.length - 1, id + 1);
    } else {
      id = _clamp(0, formats.length - 1, id - 1);
    }

    _calendarFormat.value = formats[id];
    _updateVisibleDays(pageIndex: _previousPageIndex);
  }

  void _setCalendarFormat(CalendarFormat value, {bool triggerCallback = true}) {
    _calendarFormat.value = value;
    _updateVisibleDays(pageIndex: _previousPageIndex, triggerCallback: triggerCallback);
  }

  void _updateVisibleDays({@required int pageIndex, bool triggerCallback = true}) {
    _focusedDay.value = _getFocusedDay(pageIndex: pageIndex);
    _baseDay = _getBaseDay(pageIndex: pageIndex);
    _previousPageIndex = pageIndex;
    _visibleDays = _getVisibleDays(_baseDay);
    _updateCalendarHeight();

    if (!isSameDay(_visibleDays.first, _previousFirstDay) || !isSameDay(_visibleDays.last, _previousLastDay)) {
      _previousFirstDay = _visibleDays.first;
      _previousLastDay = _visibleDays.last;

      if (_onVisibleDaysChanged != null && triggerCallback) {
        _onVisibleDaysChanged(
          _getFirstDay(includeInvisible: _includeInvisibleDays),
          _getLastDay(includeInvisible: _includeInvisibleDays),
          _calendarFormat.value,
        );
      }
    }
  }

  void _updateCalendarHeight() {
    _calendarHeight.value = _getCalendarHeight();
  }

  double _getCalendarHeight() {
    //! TODO: add boolean check
    final dowHeight = 16.0;
    final contentHeight = _visibleDays.length ~/ 7 * _rowHeight;

    return dowHeight + contentHeight;
  }

  List<DateTime> _getVisibleDays(DateTime baseDay) {
    if (calendarFormat == CalendarFormat.month) {
      return _daysInMonth(baseDay);
    } else if (calendarFormat == CalendarFormat.twoWeeks) {
      return _daysInWeek(baseDay)
        ..addAll(_daysInWeek(
          baseDay.add(const Duration(days: 7)),
        ));
    } else {
      return _daysInWeek(baseDay);
    }
  }

  DateTime _getFocusedDay({@required int pageIndex}) {
    final delta = pageIndex - _previousPageIndex;

    switch (calendarFormat) {
      case CalendarFormat.month:
        return DateTime.utc(
            _focusedDay.value.year, _focusedDay.value.month + delta, delta == 0 ? _focusedDay.value.day : 1);
      case CalendarFormat.twoWeeks:
        // return DateTime.utc(_focusedDay.value.year, _focusedDay.value.month, _focusedDay.value.day + delta * 14); //! TODO: add 14day increment
        return DateTime.utc(_focusedDay.value.year, _focusedDay.value.month, _focusedDay.value.day + delta * 7);
      case CalendarFormat.week:
        return DateTime.utc(_focusedDay.value.year, _focusedDay.value.month, _focusedDay.value.day + delta * 7);
      default:
        assert(false);
        return null;
    }
  }

  DateTime _getBaseDay({@required int pageIndex}) {
    final delta = pageIndex - _previousPageIndex;

    switch (calendarFormat) {
      case CalendarFormat.month:
        return DateTime.utc(_baseDay.year, _baseDay.month + delta, 1);
      case CalendarFormat.twoWeeks:
        // return DateTime.utc(_baseDay.year, _baseDay.month, _baseDay.day + delta * 14); //! TODO: add 14day increment
        return DateTime.utc(_baseDay.year, _baseDay.month, _baseDay.day + delta * 7);
      case CalendarFormat.week:
        return DateTime.utc(_baseDay.year, _baseDay.month, _baseDay.day + delta * 7);
      default:
        assert(false);
        return null;
    }
  }

  void _selectPrevious() {
    _pageController.previousPage(
      duration: const Duration(milliseconds: 400),
      curve: Curves.decelerate,
    );
  }

  void _selectNext() {
    _pageController.nextPage(
      duration: const Duration(milliseconds: 400),
      curve: Curves.decelerate,
    );
  }

  CalendarFormat _nextFormat() {
    final formats = _availableCalendarFormats.keys.toList();
    int id = formats.indexOf(_calendarFormat.value);
    id = (id + 1) % formats.length;

    return formats[id];
  }

  String _getFormatButtonText() => _useNextCalendarFormat
      ? _availableCalendarFormats[_nextFormat()]
      : _availableCalendarFormats[_calendarFormat.value];

  DateTime _getFirstDay({@required bool includeInvisible}) {
    if (_calendarFormat.value == CalendarFormat.month && !includeInvisible) {
      return _firstDayOfMonth(_focusedDay.value);
    } else {
      return _visibleDays.first;
    }
  }

  DateTime _getLastDay({@required bool includeInvisible}) {
    if (_calendarFormat.value == CalendarFormat.month && !includeInvisible) {
      return _lastDayOfMonth(_focusedDay.value);
    } else {
      return _visibleDays.last;
    }
  }

  List<DateTime> _daysInMonth(DateTime month) {
    final first = _firstDayOfMonth(month);
    final daysBefore = _getDaysBefore(first);
    final firstToDisplay = first.subtract(Duration(days: daysBefore));

    final last = _lastDayOfMonth(month);
    final daysAfter = _getDaysAfter(last);

    final lastToDisplay = last.add(Duration(days: daysAfter));
    return _daysInRange(firstToDisplay, lastToDisplay).toList();
  }

  int _getDaysBefore(DateTime firstDay) {
    return (firstDay.weekday + 7 - _getWeekdayNumber(_startingDayOfWeek)) % 7;
  }

  int _getDaysAfter(DateTime lastDay) {
    int invertedStartingWeekday = 8 - _getWeekdayNumber(_startingDayOfWeek);

    int daysAfter = 7 - ((lastDay.weekday + invertedStartingWeekday) % 7) + 1;
    if (daysAfter == 8) {
      daysAfter = 1;
    }

    return daysAfter;
  }

  List<DateTime> _daysInWeek(DateTime week) {
    final first = _firstDayOfWeek(week);
    final last = _lastDayOfWeek(week);

    return _daysInRange(first, last).toList();
  }

  DateTime _firstDayOfWeek(DateTime day) {
    day = _normalizeDate(day);

    final decreaseNum = _getDaysBefore(day);
    return day.subtract(Duration(days: decreaseNum));
  }

  DateTime _lastDayOfWeek(DateTime day) {
    day = _normalizeDate(day);

    final increaseNum = _getDaysBefore(day);
    return day.add(Duration(days: 7 - increaseNum));
  }

  DateTime _firstDayOfMonth(DateTime month) {
    return DateTime.utc(month.year, month.month, 1, 12);
  }

  DateTime _lastDayOfMonth(DateTime month) {
    final date =
        month.month < 12 ? DateTime.utc(month.year, month.month + 1, 1, 12) : DateTime.utc(month.year + 1, 1, 1, 12);
    return date.subtract(const Duration(days: 1));
  }

  Iterable<DateTime> _daysInRange(DateTime firstDay, DateTime lastDay) sync* {
    var temp = firstDay;

    while (temp.isBefore(lastDay)) {
      yield _normalizeDate(temp);
      temp = temp.add(const Duration(days: 1));
    }
  }

  DateTime _normalizeDate(DateTime value) {
    return DateTime.utc(value.year, value.month, value.day, 12);
  }

  /// Returns true if `day` is currently selected.
  bool isSelected(DateTime day) {
    return isSameDay(day, selectedDay);
  }

  /// Returns true if `day` is the same day as `DateTime.now()`.
  bool isToday(DateTime day) {
    return isSameDay(day, DateTime.now());
  }

  /// Returns true if `dayA` is the same day as `dayB`.
  bool isSameDay(DateTime dayA, DateTime dayB) {
    if (dayA == null || dayB == null) {
      return false;
    }

    return dayA.year == dayB.year && dayA.month == dayB.month && dayA.day == dayB.day;
  }

  bool _isWeekend(DateTime day, List<int> weekendDays) {
    return weekendDays.contains(day.weekday);
  }

  bool _isExtraDay(DateTime day) {
    return _isExtraDayBefore(day) || _isExtraDayAfter(day);
  }

  bool _isExtraDayBefore(DateTime day) {
    return day.month < _focusedDay.value.month;
  }

  bool _isExtraDayAfter(DateTime day) {
    return day.month > _focusedDay.value.month;
  }

  int _clamp(int min, int max, int value) {
    if (value > max) {
      return max;
    } else if (value < min) {
      return min;
    } else {
      return value;
    }
  }
}<|MERGE_RESOLUTION|>--- conflicted
+++ resolved
@@ -118,7 +118,6 @@
     _focusedDay = ValueNotifier(day);
     _selectedDay = _focusedDay.value;
     _calendarFormat = ValueNotifier(initialFormat);
-<<<<<<< HEAD
 
     _visibleDays = _getVisibleDays(day);
     _calendarHeight = ValueNotifier(_getCalendarHeight());
@@ -129,29 +128,6 @@
 
     _previousPageIndex = _initialPage;
     _pageController = PageController(initialPage: _previousPageIndex);
-=======
-    _visibleDays = ValueNotifier(_getVisibleDays());
-    _previousFirstDay = _visibleDays.value.first;
-    _previousLastDay = _visibleDays.value.last;
-
-    _calendarFormat.addListener(() {
-      _visibleDays.value = _getVisibleDays();
-    });
-
-    if (onVisibleDaysChanged != null) {
-      _visibleDays.addListener(() {
-        if (!_isSameDay(_visibleDays.value.first, _previousFirstDay) ||
-            !_isSameDay(_visibleDays.value.last, _previousLastDay)) {
-          _previousFirstDay = _visibleDays.value.first;
-          _previousLastDay = _visibleDays.value.last;
-          onVisibleDaysChanged(
-            _getFirstDay(includeInvisible: _includeInvisibleDays),
-            _getLastDay(includeInvisible: _includeInvisibleDays),
-            _calendarFormat.value,
-          );
-        }
-      });
-    }
 
     if (onCalendarCreated != null) {
       onCalendarCreated(
@@ -160,7 +136,6 @@
         _calendarFormat.value,
       );
     }
->>>>>>> a18e9390
   }
 
   /// Disposes the controller.
