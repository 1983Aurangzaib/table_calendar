--- conflicted
+++ resolved
@@ -91,15 +91,10 @@
     this.rightChevronPadding = const EdgeInsets.all(12.0),
     this.leftChevronMargin = const EdgeInsets.symmetric(horizontal: 8.0),
     this.rightChevronMargin = const EdgeInsets.symmetric(horizontal: 8.0),
-<<<<<<< HEAD
-    this.leftChevronIcon = const Icon(Icons.chevron_left, color: Colors.black),
-    this.rightChevronIcon = const Icon(Icons.chevron_right, color: Colors.black),
+    this.leftChevronIcon = const Icon(Icons.chevron_left),
+    this.rightChevronIcon = const Icon(Icons.chevron_right),
     this.showLeftChevron = true,
     this.showRightChevron = true,
-=======
-    this.leftChevronIcon = const Icon(Icons.chevron_left),
-    this.rightChevronIcon = const Icon(Icons.chevron_right),
->>>>>>> 8d41c023
     this.decoration = const BoxDecoration(),
   });
 }