//  Copyright (c) 2019 Aleksander Woźniak
//  Licensed under Apache License v2.0

part of table_calendar;

/// Callback exposing currently selected day.
typedef void OnDaySelected(DateTime day, List events);

/// Callback exposing currently visible days (first and last of them), as well as current `CalendarFormat`.
typedef void OnVisibleDaysChanged(DateTime first, DateTime last, CalendarFormat format);

/// Callback exposing initially visible days (first and last of them), as well as initial `CalendarFormat` and `CalendarController`.
typedef void OnCalendarCreated(DateTime first, DateTime last, CalendarFormat format, CalendarController controller);

/// Signature for reacting to header gestures. Exposes current month and year as a `DateTime` object.
typedef void HeaderGestureCallback(DateTime focusedDay);

/// Builder signature for any text that can be localized and formatted with `DateFormat`.
typedef String TextBuilder(DateTime date, dynamic locale);

/// Signature for enabling days.
typedef bool EnabledDayPredicate(DateTime day);

/// Format to display the `TableCalendar` with.
enum CalendarFormat { month, twoWeeks, week }

/// Available animations to update the `CalendarFormat` with.
enum FormatAnimation { slide, scale }

/// Available week increments while in `CalendarFormat.twoWeeks` format.
enum TwoWeekIncrement { oneWeek, twoWeeks }

/// Available day of week formats. `TableCalendar` will start the week with chosen day.
/// * `StartingDayOfWeek.monday`: Monday - Sunday
/// * `StartingDayOfWeek.tuesday`: Tuesday - Monday
/// * `StartingDayOfWeek.wednesday`: Wednesday - Tuesday
/// * `StartingDayOfWeek.thursday`: Thursday - Wednesday
/// * `StartingDayOfWeek.friday`: Friday - Thursday
/// * `StartingDayOfWeek.saturday`: Saturday - Friday
/// * `StartingDayOfWeek.sunday`: Sunday - Saturday
enum StartingDayOfWeek { monday, tuesday, wednesday, thursday, friday, saturday, sunday }

int _getWeekdayNumber(StartingDayOfWeek weekday) {
  return StartingDayOfWeek.values.indexOf(weekday) + 1;
}

/// Gestures available to interal `TableCalendar`'s logic.
enum AvailableGestures { none, verticalSwipe, horizontalSwipe, all }

/// Highly customizable, feature-packed Flutter Calendar with gestures, animations and multiple formats.
class TableCalendar extends StatefulWidget {
  /// Locale to format `TableCalendar` dates with, for example: `'en_US'`.
  ///
  /// If nothing is provided, a default locale will be used.
  final dynamic locale;

  /// `Map` of events.
  /// Each `DateTime` inside this `Map` should get its own `List` of objects (i.e. events).
  final Map<DateTime, List> events;

  /// `Map` of holidays.
  /// This property allows you to provide custom holiday rules.
  final Map<DateTime, List> holidays;

  /// Called whenever any day gets tapped.
  final OnDaySelected onDaySelected;

  /// Called whenever any day gets long pressed.
  final OnDaySelected onDayLongPressed;

  /// Called whenever any unavailable day gets tapped.
  /// Replaces `onDaySelected` for those days.
  final VoidCallback onUnavailableDaySelected;

  /// Called whenever any unavailable day gets long pressed.
  /// Replaces `onDaySelected` for those days.
  final VoidCallback onUnavailableDayLongPressed;

  /// Called whenever header gets tapped.
  final HeaderGestureCallback onHeaderTapped;

  /// Called whenever header gets long pressed.
  final HeaderGestureCallback onHeaderLongPressed;

  /// Called whenever the range of visible days changes.
  final OnVisibleDaysChanged onVisibleDaysChanged;

  /// Called once when the CalendarController gets initialized.
  final OnCalendarCreated onCalendarCreated;

  /// Currently selected day.
  final DateTime selectedDay;

  /// Currently focused day. Determines currently visible year and month/week;
  final DateTime focusedDay;

  /// The first day of `TableCalendar`.
  /// Days before it will use `unavailableStyle` and run `onUnavailableDaySelected` callback.
  final DateTime startDay;

  /// The last day of `TableCalendar`.
  /// Days after it will use `unavailableStyle` and run `onUnavailableDaySelected` callback.
  final DateTime endDay;

  /// List of days treated as weekend days.
  /// Use built-in `DateTime` weekday constants (e.g. `DateTime.monday`) instead of `int` literals (e.q. `1`).
  final List<int> weekendDays;

  /// Current increment used in `CalendarFormat.twoWeeks` format.
  final TwoWeekIncrement twoWeekIncrement;

  /// Currently displayed `CalendarFormat`.
  final CalendarFormat calendarFormat;

  /// `Map` of `CalendarFormat`s and `String` names associated with them.
  /// Those `CalendarFormat`s will be used by internal logic to manage displayed format.
  ///
  /// To ensure proper vertical Swipe behavior, `CalendarFormat`s should be in descending order (eg. from biggest to smallest).
  ///
  /// For example:
  /// ```dart
  /// availableCalendarFormats: const {
  ///   CalendarFormat.month: 'Month',
  ///   CalendarFormat.week: 'Week',
  /// }
  /// ```
  final Map<CalendarFormat, String> availableCalendarFormats;

  /// Used to show/hide Header.
  final bool headerVisible;

  /// Function deciding whether given day should be enabled or not.
  /// If `false` is returned, this day will be unavailable.
  final EnabledDayPredicate enabledDayPredicate;

  /// Used for setting the height of `TableCalendar`'s rows.
  final double rowHeight;

  /// Animation to run when `CalendarFormat` gets changed.
  final FormatAnimation formatAnimation;

  /// `TableCalendar` will start weeks with provided day.
  /// Use `StartingDayOfWeek.monday` for Monday - Sunday week format.
  /// Use `StartingDayOfWeek.sunday` for Sunday - Saturday week format.
  final StartingDayOfWeek startingDayOfWeek;

  /// `HitTestBehavior` for every day cell inside `TableCalendar`.
  final HitTestBehavior dayHitTestBehavior;

  /// Specify Gestures available to `TableCalendar`.
  /// If `AvailableGestures.none` is used, the Calendar will only be interactive via buttons.
  final AvailableGestures availableGestures;

  /// Configuration for vertical Swipe detector.
  final SimpleSwipeConfig simpleSwipeConfig;

  /// Style for `TableCalendar`'s content.
  final CalendarStyle calendarStyle;

  /// Style for DaysOfWeek displayed between `TableCalendar`'s Header and content.
  final DaysOfWeekStyle daysOfWeekStyle;

  /// Style for `TableCalendar`'s Header.
  final HeaderStyle headerStyle;

  /// Set of Builders for `TableCalendar` to work with.
  final CalendarBuilders builders;

  TableCalendar({
    Key key,
    this.locale,
    this.events = const {},
    this.holidays = const {},
    this.onDaySelected,
    this.onDayLongPressed,
    this.onUnavailableDaySelected,
    this.onUnavailableDayLongPressed,
    this.onHeaderTapped,
    this.onHeaderLongPressed,
    this.onVisibleDaysChanged,
    this.onCalendarCreated,
    this.selectedDay,
    this.startDay,
    this.endDay,
    this.weekendDays = const [DateTime.saturday, DateTime.sunday],
    this.twoWeekIncrement = TwoWeekIncrement.oneWeek,
    this.calendarFormat = CalendarFormat.month,
    this.availableCalendarFormats = const {
      CalendarFormat.month: 'Month',
      CalendarFormat.twoWeeks: '2 weeks',
      CalendarFormat.week: 'Week',
    },
    this.headerVisible = true,
    this.enabledDayPredicate,
    this.rowHeight = 60.0,
    this.formatAnimation = FormatAnimation.slide,
    this.startingDayOfWeek = StartingDayOfWeek.sunday,
    this.dayHitTestBehavior = HitTestBehavior.deferToChild,
    this.availableGestures = AvailableGestures.all,
    this.simpleSwipeConfig = const SimpleSwipeConfig(
      verticalThreshold: 25.0,
      swipeDetectionBehavior: SwipeDetectionBehavior.continuousDistinct,
    ),
    this.calendarStyle = const CalendarStyle(),
    this.daysOfWeekStyle = const DaysOfWeekStyle(),
    this.headerStyle = const HeaderStyle(),
    this.builders = const CalendarBuilders(),
    this.focusedDay,
  })  : assert(availableCalendarFormats.keys.contains(calendarFormat)),
        assert(availableCalendarFormats.length <= CalendarFormat.values.length),
        assert(rowHeight != null),
        assert(rowHeight > 0.0),
        assert(weekendDays != null),
        assert(weekendDays.isNotEmpty
            ? weekendDays.every((day) => day >= DateTime.monday && day <= DateTime.sunday)
            : true),
        super(key: key);

  @override
  _TableCalendarState createState() => _TableCalendarState();
}

class _TableCalendarState extends State<TableCalendar> {
  CalendarController _calendarController;

  @override
  void initState() {
    super.initState();

    _calendarController = CalendarController._();
    _calendarController._init(
      events: widget.events,
      holidays: widget.holidays,
      initialDay: widget.selectedDay,
      initialFormat: widget.calendarFormat,
      availableCalendarFormats: widget.availableCalendarFormats,
      useNextCalendarFormat: widget.headerStyle.formatButtonShowsNext,
      startingDayOfWeek: widget.startingDayOfWeek,
      onVisibleDaysChanged: widget.onVisibleDaysChanged,
      onCalendarCreated: widget.onCalendarCreated,
      includeInvisibleDays: widget.calendarStyle.outsideDaysVisible,
      rowHeight: widget.rowHeight,
      dowVisible: widget.calendarStyle.renderDaysOfWeek,
      twoWeekIncrement: widget.twoWeekIncrement,
    );
  }

  @override
  void didUpdateWidget(TableCalendar oldWidget) {
    super.didUpdateWidget(oldWidget);

    if (oldWidget.events != widget.events) {
      _calendarController._events = widget.events;
    }

    if (oldWidget.holidays != widget.holidays) {
      _calendarController._holidays = widget.holidays;
    }
<<<<<<< HEAD
=======

    if (oldWidget.availableCalendarFormats != widget.availableCalendarFormats) {
      widget.calendarController._availableCalendarFormats = widget.availableCalendarFormats;
    }
  }
>>>>>>> 9a4e1018

    if (oldWidget.calendarFormat != widget.calendarFormat) {
      if (_calendarController._calendarFormat.value != widget.calendarFormat) {
        _calendarController._setCalendarFormat(
          widget.calendarFormat,
          triggerCallback: false,
        );
      }
    }

    if (widget.selectedDay != null) {
      if (!_calendarController.isSameDay(oldWidget.selectedDay, widget.selectedDay)) {
        if (!_calendarController.isSameDay(_calendarController._selectedDay, widget.selectedDay)) {
          final normalizedDate = _calendarController._normalizeDate(widget.selectedDay);

          _calendarController._focusedDay.value = normalizedDate;
          _calendarController._selectedDay = normalizedDate;
          _calendarController._baseDay = normalizedDate;
          _calendarController._visibleDays = _calendarController._getVisibleDays(normalizedDate);
          _calendarController._updateCalendarHeight();

          _selectedDayCallback(normalizedDate);
        }
      }
    }

    if (widget.focusedDay != null) {
      if (!_calendarController.isSameDay(oldWidget.focusedDay, widget.focusedDay)) {
        if (!_calendarController.isSameDay(_calendarController._focusedDay.value, widget.focusedDay)) {
          _calendarController._focusedDay.value = _calendarController._normalizeDate(widget.focusedDay);
        }
      }
    }

    if (oldWidget.calendarStyle.renderDaysOfWeek != widget.calendarStyle.renderDaysOfWeek) {
      _calendarController._dowVisible = widget.calendarStyle.renderDaysOfWeek;
      _calendarController._updateCalendarHeight();
    }

    if (oldWidget.startingDayOfWeek != widget.startingDayOfWeek) {
      _calendarController._startingDayOfWeek = widget.startingDayOfWeek;
      _calendarController._visibleDays = _calendarController._getVisibleDays(_calendarController._baseDay);
      _calendarController._updateCalendarHeight();
    }

    if (oldWidget.twoWeekIncrement != widget.twoWeekIncrement) {
      _calendarController._twoWeekIncrement = widget.twoWeekIncrement;
    }
  }

  @override
  void dispose() {
    _calendarController._dispose();
    super.dispose();
  }

  void _selectedDayCallback(DateTime day) {
    if (widget.onDaySelected != null) {
      widget.onDaySelected(day, widget.events[_getEventKey(day)] ?? []);
    }
  }

  DateTime _getEventKey(DateTime day) {
    return widget.events.keys.firstWhere((it) => _calendarController.isSameDay(it, day), orElse: () => null);
  }

  void _toggleCalendarFormat() {
    setState(() {
      _calendarController.toggleCalendarFormat();
    });
  }

  void _onHeaderTapped() {
    if (widget.onHeaderTapped != null) {
      widget.onHeaderTapped(_calendarController.focusedDay);
    }
  }

  void _onHeaderLongPressed() {
    if (widget.onHeaderLongPressed != null) {
      widget.onHeaderLongPressed(_calendarController.focusedDay);
    }
  }

  @override
  Widget build(BuildContext context) {
    return Column(
      mainAxisSize: MainAxisSize.min,
      children: <Widget>[
        if (widget.headerVisible) _buildHeader(),
        Padding(
          padding: widget.calendarStyle.contentPadding,
          child: ValueListenableBuilder<double>(
            valueListenable: _calendarController._calendarHeight,
            builder: (context, value, child) {
              return AnimatedContainer(
                height: value,
                duration: const Duration(milliseconds: 200),
                child: child,
              );
            },
            child: PageView.custom(
              controller: _calendarController._pageController,
              physics: widget.availableGestures == AvailableGestures.none ||
                      widget.availableGestures == AvailableGestures.verticalSwipe
                  ? NeverScrollableScrollPhysics()
                  : PageScrollPhysics(),
              childrenDelegate: SliverChildBuilderDelegate(
                (context, i) {
                  final focusedDay = _calendarController._getFocusedDay(pageIndex: i);
                  final baseDay = _calendarController._getBaseDay(pageIndex: i);

                  final child = _CalendarPage(
                    baseDay: baseDay,
                    focusedDay: focusedDay,
                    locale: widget.locale,
                    rowHeight: widget.rowHeight,
                    calendarController: _calendarController,
                    calendarStyle: widget.calendarStyle,
                    builders: widget.builders,
                    daysOfWeekStyle: widget.daysOfWeekStyle,
                    dayHitTestBehavior: widget.dayHitTestBehavior,
                    events: widget.events,
                    holidays: widget.holidays,
                    startDay: widget.startDay,
                    endDay: widget.endDay,
                    weekendDays: widget.weekendDays,
                    onDaySelected: widget.onDaySelected,
                    onDayLongPressed: widget.onDayLongPressed,
                    onUnavailableDaySelected: widget.onUnavailableDaySelected,
                    onUnavailableDayLongPressed: widget.onUnavailableDayLongPressed,
                    enabledDayPredicate: widget.enabledDayPredicate,
                  );

                  if (widget.availableGestures == AvailableGestures.all ||
                      widget.availableGestures == AvailableGestures.verticalSwipe) {
                    return SimpleGestureDetector(
                      swipeConfig: widget.simpleSwipeConfig,
                      onVerticalSwipe: (direction) {
                        _calendarController.swipeCalendarFormat(isSwipeUp: direction == SwipeDirection.up);
                        _calendarController._updateVisibleDays(pageIndex: i);
                        setState(() {});
                      },
                      child: child,
                    );
                  } else {
                    return child;
                  }
                },
                addAutomaticKeepAlives: false,
                addRepaintBoundaries: false,
              ),
              onPageChanged: (i) {
                _calendarController._updateVisibleDays(pageIndex: i);
              },
            ),
          ),
        ),
      ],
    );
  }

  Widget _buildHeader() {
<<<<<<< HEAD
    final children = <Widget>[
      _CustomIconButton(
        icon: widget.headerStyle.leftChevronIcon,
        onTap: _calendarController.previousPage,
        margin: widget.headerStyle.leftChevronMargin,
        padding: widget.headerStyle.leftChevronPadding,
      ),
=======
    final children = [
      widget.headerStyle.showLeftChevron ?
        _CustomIconButton(
          icon: widget.headerStyle.leftChevronIcon,
          onTap: _selectNext,
          margin: widget.headerStyle.leftChevronMargin,
          padding: widget.headerStyle.leftChevronPadding,
        ) : Container(),
>>>>>>> 9a4e1018
      Expanded(
        child: GestureDetector(
          onTap: _onHeaderTapped,
          onLongPress: _onHeaderLongPressed,
          child: ValueListenableBuilder<DateTime>(
            valueListenable: _calendarController._focusedDay,
            builder: (context, value, _) {
              return Text(
                widget.headerStyle.titleTextBuilder != null
                    ? widget.headerStyle.titleTextBuilder(value, widget.locale)
                    : DateFormat.yMMMM(widget.locale).format(value),
                style: widget.headerStyle.titleTextStyle,
                textAlign: widget.headerStyle.centerHeaderTitle ? TextAlign.center : TextAlign.start,
              );
            },
          ),
        ),
      ),
<<<<<<< HEAD
      _CustomIconButton(
        icon: widget.headerStyle.rightChevronIcon,
        onTap: _calendarController.nextPage,
        margin: widget.headerStyle.rightChevronMargin,
        padding: widget.headerStyle.rightChevronPadding,
      ),
=======
      widget.headerStyle.showRightChevron ?
        _CustomIconButton(
          icon: widget.headerStyle.rightChevronIcon,
          onTap: _selectNext,
          margin: widget.headerStyle.rightChevronMargin,
          padding: widget.headerStyle.rightChevronPadding,
        ) : Container()
>>>>>>> 9a4e1018
    ];

    if (widget.headerStyle.formatButtonVisible && widget.availableCalendarFormats.length > 1) {
      children.insert(2, const SizedBox(width: 8.0));
      children.insert(3, _buildFormatButton());
    }

    return Container(
      decoration: widget.headerStyle.decoration,
      margin: widget.headerStyle.headerMargin,
      padding: widget.headerStyle.headerPadding,
      child: Row(
        mainAxisSize: MainAxisSize.max,
        children: children,
      ),
    );
  }

  Widget _buildFormatButton() {
    return GestureDetector(
      onTap: _toggleCalendarFormat,
      child: Container(
        decoration: widget.headerStyle.formatButtonDecoration,
        padding: widget.headerStyle.formatButtonPadding,
        child: Text(
          _calendarController._getFormatButtonText(),
          style: widget.headerStyle.formatButtonTextStyle,
        ),
      ),
    );
  }
<<<<<<< HEAD
=======

  Widget _buildCalendarContent() {
    if (widget.formatAnimation == FormatAnimation.slide) {
      return AnimatedSize(
        duration: Duration(milliseconds: widget.calendarController.calendarFormat == CalendarFormat.month ? 330 : 220),
        curve: Curves.fastOutSlowIn,
        alignment: Alignment(0, -1),
        vsync: this,
        child: _buildWrapper(),
      );
    } else {
      return AnimatedSwitcher(
        duration: const Duration(milliseconds: 350),
        transitionBuilder: (child, animation) {
          return SizeTransition(
            sizeFactor: animation,
            child: ScaleTransition(
              scale: animation,
              child: child,
            ),
          );
        },
        child: _buildWrapper(
          key: ValueKey(widget.calendarController.calendarFormat),
        ),
      );
    }
  }

  Widget _buildWrapper({Key key}) {
    Widget wrappedChild = _buildTable();

    switch (widget.availableGestures) {
      case AvailableGestures.all:
        wrappedChild = _buildVerticalSwipeWrapper(
          child: _buildHorizontalSwipeWrapper(
            child: wrappedChild,
          ),
        );
        break;
      case AvailableGestures.verticalSwipe:
        wrappedChild = _buildVerticalSwipeWrapper(
          child: wrappedChild,
        );
        break;
      case AvailableGestures.horizontalSwipe:
        wrappedChild = _buildHorizontalSwipeWrapper(
          child: wrappedChild,
        );
        break;
      case AvailableGestures.none:
        break;
    }

    return Container(
      key: key,
      child: wrappedChild,
    );
  }

  Widget _buildVerticalSwipeWrapper({Widget child}) {
    return SimpleGestureDetector(
      child: child,
      onVerticalSwipe: (direction) {
        setState(() {
          widget.calendarController.swipeCalendarFormat(isSwipeUp: direction == SwipeDirection.up);
        });
      },
      swipeConfig: widget.simpleSwipeConfig,
    );
  }

  Widget _buildHorizontalSwipeWrapper({Widget child}) {
    return AnimatedSwitcher(
      duration: const Duration(milliseconds: 350),
      switchInCurve: Curves.decelerate,
      transitionBuilder: (child, animation) {
        return SlideTransition(
          position:
              Tween<Offset>(begin: Offset(widget.calendarController._dx, 0), end: Offset(0, 0)).animate(animation),
          child: child,
        );
      },
      layoutBuilder: (currentChild, _) => currentChild,
      child: Dismissible(
        key: ValueKey(widget.calendarController._pageId),
        resizeDuration: null,
        onDismissed: _onHorizontalSwipe,
        direction: DismissDirection.horizontal,
        child: child,
      ),
    );
  }

  Widget _buildTable() {
    final daysInWeek = 7;
    final children = <TableRow>[
      if (widget.calendarStyle.renderDaysOfWeek) _buildDaysOfWeek(),
    ];

    int x = 0;
    while (x < widget.calendarController._visibleDays.value.length) {
      children.add(_buildTableRow(widget.calendarController._visibleDays.value.skip(x).take(daysInWeek).toList()));
      x += daysInWeek;
    }

    return Table(
      // Makes this Table fill its parent horizontally
      defaultColumnWidth: FractionColumnWidth(1.0 / daysInWeek),
      children: children,
    );
  }

  TableRow _buildDaysOfWeek() {
    return TableRow(
      decoration: widget.daysOfWeekStyle.decoration,
      children: widget.calendarController._visibleDays.value.take(7).map((date) {
        final weekdayString = widget.daysOfWeekStyle.dowTextBuilder != null
            ? widget.daysOfWeekStyle.dowTextBuilder(date, widget.locale)
            : DateFormat.E(widget.locale).format(date);
        final isWeekend = widget.calendarController._isWeekend(date, widget.weekendDays);

        if (isWeekend && widget.builders.dowWeekendBuilder != null) {
          return widget.builders.dowWeekendBuilder(context, weekdayString);
        }
        if (widget.builders.dowWeekdayBuilder != null) {
          return widget.builders.dowWeekdayBuilder(context, weekdayString);
        }
        return Center(
          child: Text(
            weekdayString,
            style: isWeekend ? widget.daysOfWeekStyle.weekendStyle : widget.daysOfWeekStyle.weekdayStyle,
          ),
        );
      }).toList(),
    );
  }

  TableRow _buildTableRow(List<DateTime> days) {
    return TableRow(
      decoration: widget.calendarStyle.contentDecoration,
      children: days.map((date) => _buildTableCell(date)).toList(),
    );
  }

  // TableCell will have equal width and height
  Widget _buildTableCell(DateTime date) {
    return LayoutBuilder(
      builder: (context, constraints) => ConstrainedBox(
        constraints: BoxConstraints(
          maxHeight: widget.rowHeight ?? constraints.maxWidth,
          minHeight: widget.rowHeight ?? constraints.maxWidth,
        ),
        child: _buildCell(date),
      ),
    );
  }

  Widget _buildCell(DateTime date) {
    if (!widget.calendarStyle.outsideDaysVisible &&
        widget.calendarController._isExtraDay(date) &&
        widget.calendarController.calendarFormat == CalendarFormat.month) {
      return Container();
    }

    Widget content = _buildCellContent(date);

    final eventKey = _getEventKey(date);
    final holidayKey = _getHolidayKey(date);
    final key = eventKey ?? holidayKey;

    if (key != null) {
      final children = <Widget>[content];
      final events = eventKey != null ? widget.calendarController.visibleEvents[eventKey] : [];
      final holidays = holidayKey != null ? widget.calendarController.visibleHolidays[holidayKey] : [];

      if (!_isDayUnavailable(date)) {
        if (widget.builders.markersBuilder != null) {
          children.addAll(
            widget.builders.markersBuilder(
              context,
              key,
              events,
              holidays,
            ),
          );
        } else {
          children.add(
            Positioned(
              top: widget.calendarStyle.markersPositionTop,
              bottom: widget.calendarStyle.markersPositionBottom,
              left: widget.calendarStyle.markersPositionLeft,
              right: widget.calendarStyle.markersPositionRight,
              child: Row(
                mainAxisSize: MainAxisSize.min,
                children: events
                    .take(widget.calendarStyle.markersMaxAmount)
                    .map((event) => _buildMarker(eventKey, event))
                    .toList(),
              ),
            ),
          );
        }
      }

      if (children.length > 1) {
        content = Stack(
          alignment: widget.calendarStyle.markersAlignment,
          children: children,
          overflow: widget.calendarStyle.canEventMarkersOverflow ? Overflow.visible : Overflow.clip,
        );
      }
    }

    return GestureDetector(
      behavior: widget.dayHitTestBehavior,
      onTap: () => _isDayUnavailable(date) ? _onUnavailableDaySelected() : _selectDay(date),
      onLongPress: () => _isDayUnavailable(date) ? _onUnavailableDayLongPressed() : _onDayLongPressed(date),
      child: content,
    );
  }

  Widget _buildCellContent(DateTime date) {
    final eventKey = _getEventKey(date);

    final tIsUnavailable = _isDayUnavailable(date);
    final tIsSelected = widget.calendarController.isSelected(date);
    final tIsToday = widget.calendarController.isToday(date);
    final tIsOutside = widget.calendarController._isExtraDay(date);
    final tIsHoliday = widget.calendarController.visibleHolidays.containsKey(_getHolidayKey(date));
    final tIsWeekend = widget.calendarController._isWeekend(date, widget.weekendDays);

    final isUnavailable = widget.builders.unavailableDayBuilder != null && tIsUnavailable;
    final isSelected = widget.builders.selectedDayBuilder != null && tIsSelected;
    final isToday = widget.builders.todayDayBuilder != null && tIsToday;
    final isOutsideHoliday = widget.builders.outsideHolidayDayBuilder != null && tIsOutside && tIsHoliday;
    final isHoliday = widget.builders.holidayDayBuilder != null && !tIsOutside && tIsHoliday;
    final isOutsideWeekend =
        widget.builders.outsideWeekendDayBuilder != null && tIsOutside && tIsWeekend && !tIsHoliday;
    final isOutside = widget.builders.outsideDayBuilder != null && tIsOutside && !tIsWeekend && !tIsHoliday;
    final isWeekend = widget.builders.weekendDayBuilder != null && !tIsOutside && tIsWeekend && !tIsHoliday;

    if (isUnavailable) {
      return widget.builders.unavailableDayBuilder(context, date, widget.calendarController.visibleEvents[eventKey]);
    } else if (isSelected && widget.calendarStyle.renderSelectedFirst) {
      return widget.builders.selectedDayBuilder(context, date, widget.calendarController.visibleEvents[eventKey]);
    } else if (isToday) {
      return widget.builders.todayDayBuilder(context, date, widget.calendarController.visibleEvents[eventKey]);
    } else if (isSelected) {
      return widget.builders.selectedDayBuilder(context, date, widget.calendarController.visibleEvents[eventKey]);
    } else if (isOutsideHoliday) {
      return widget.builders.outsideHolidayDayBuilder(context, date, widget.calendarController.visibleEvents[eventKey]);
    } else if (isHoliday) {
      return widget.builders.holidayDayBuilder(context, date, widget.calendarController.visibleEvents[eventKey]);
    } else if (isOutsideWeekend) {
      return widget.builders.outsideWeekendDayBuilder(context, date, widget.calendarController.visibleEvents[eventKey]);
    } else if (isOutside) {
      return widget.builders.outsideDayBuilder(context, date, widget.calendarController.visibleEvents[eventKey]);
    } else if (isWeekend) {
      return widget.builders.weekendDayBuilder(context, date, widget.calendarController.visibleEvents[eventKey]);
    } else if (widget.builders.dayBuilder != null) {
      return widget.builders.dayBuilder(context, date, widget.calendarController.visibleEvents[eventKey]);
    } else {
      return _CellWidget(
        text: '${date.day}',
        isUnavailable: tIsUnavailable,
        isSelected: tIsSelected,
        isToday: tIsToday,
        isWeekend: tIsWeekend,
        isOutsideMonth: tIsOutside,
        isHoliday: tIsHoliday,
        calendarStyle: widget.calendarStyle,
      );
    }
  }

  Widget _buildMarker(DateTime date, dynamic event) {
    if (widget.builders.singleMarkerBuilder != null) {
      return widget.builders.singleMarkerBuilder(context, date, event);
    } else {
      return Container(
        width: 8.0,
        height: 8.0,
        margin: const EdgeInsets.symmetric(horizontal: 0.3),
        decoration: BoxDecoration(
          shape: BoxShape.circle,
          color: widget.calendarStyle.markersColor,
        ),
      );
    }
  }
>>>>>>> 9a4e1018
}<|MERGE_RESOLUTION|>--- conflicted
+++ resolved
@@ -256,14 +256,6 @@
     if (oldWidget.holidays != widget.holidays) {
       _calendarController._holidays = widget.holidays;
     }
-<<<<<<< HEAD
-=======
-
-    if (oldWidget.availableCalendarFormats != widget.availableCalendarFormats) {
-      widget.calendarController._availableCalendarFormats = widget.availableCalendarFormats;
-    }
-  }
->>>>>>> 9a4e1018
 
     if (oldWidget.calendarFormat != widget.calendarFormat) {
       if (_calendarController._calendarFormat.value != widget.calendarFormat) {
@@ -307,6 +299,10 @@
       _calendarController._startingDayOfWeek = widget.startingDayOfWeek;
       _calendarController._visibleDays = _calendarController._getVisibleDays(_calendarController._baseDay);
       _calendarController._updateCalendarHeight();
+    }
+
+    if (oldWidget.availableCalendarFormats != widget.availableCalendarFormats) {
+      _calendarController._availableCalendarFormats = widget.availableCalendarFormats;
     }
 
     if (oldWidget.twoWeekIncrement != widget.twoWeekIncrement) {
@@ -427,24 +423,15 @@
   }
 
   Widget _buildHeader() {
-<<<<<<< HEAD
-    final children = <Widget>[
-      _CustomIconButton(
-        icon: widget.headerStyle.leftChevronIcon,
-        onTap: _calendarController.previousPage,
-        margin: widget.headerStyle.leftChevronMargin,
-        padding: widget.headerStyle.leftChevronPadding,
-      ),
-=======
     final children = [
-      widget.headerStyle.showLeftChevron ?
-        _CustomIconButton(
-          icon: widget.headerStyle.leftChevronIcon,
-          onTap: _selectNext,
-          margin: widget.headerStyle.leftChevronMargin,
-          padding: widget.headerStyle.leftChevronPadding,
-        ) : Container(),
->>>>>>> 9a4e1018
+      widget.headerStyle.showLeftChevron
+          ? _CustomIconButton(
+              icon: widget.headerStyle.leftChevronIcon,
+              onTap: _calendarController.previousPage,
+              margin: widget.headerStyle.leftChevronMargin,
+              padding: widget.headerStyle.leftChevronPadding,
+            )
+          : Container(),
       Expanded(
         child: GestureDetector(
           onTap: _onHeaderTapped,
@@ -463,22 +450,14 @@
           ),
         ),
       ),
-<<<<<<< HEAD
-      _CustomIconButton(
-        icon: widget.headerStyle.rightChevronIcon,
-        onTap: _calendarController.nextPage,
-        margin: widget.headerStyle.rightChevronMargin,
-        padding: widget.headerStyle.rightChevronPadding,
-      ),
-=======
-      widget.headerStyle.showRightChevron ?
-        _CustomIconButton(
-          icon: widget.headerStyle.rightChevronIcon,
-          onTap: _selectNext,
-          margin: widget.headerStyle.rightChevronMargin,
-          padding: widget.headerStyle.rightChevronPadding,
-        ) : Container()
->>>>>>> 9a4e1018
+      widget.headerStyle.showRightChevron
+          ? _CustomIconButton(
+              icon: widget.headerStyle.rightChevronIcon,
+              onTap: _calendarController.nextPage,
+              margin: widget.headerStyle.rightChevronMargin,
+              padding: widget.headerStyle.rightChevronPadding,
+            )
+          : Container()
     ];
 
     if (widget.headerStyle.formatButtonVisible && widget.availableCalendarFormats.length > 1) {
@@ -510,298 +489,4 @@
       ),
     );
   }
-<<<<<<< HEAD
-=======
-
-  Widget _buildCalendarContent() {
-    if (widget.formatAnimation == FormatAnimation.slide) {
-      return AnimatedSize(
-        duration: Duration(milliseconds: widget.calendarController.calendarFormat == CalendarFormat.month ? 330 : 220),
-        curve: Curves.fastOutSlowIn,
-        alignment: Alignment(0, -1),
-        vsync: this,
-        child: _buildWrapper(),
-      );
-    } else {
-      return AnimatedSwitcher(
-        duration: const Duration(milliseconds: 350),
-        transitionBuilder: (child, animation) {
-          return SizeTransition(
-            sizeFactor: animation,
-            child: ScaleTransition(
-              scale: animation,
-              child: child,
-            ),
-          );
-        },
-        child: _buildWrapper(
-          key: ValueKey(widget.calendarController.calendarFormat),
-        ),
-      );
-    }
-  }
-
-  Widget _buildWrapper({Key key}) {
-    Widget wrappedChild = _buildTable();
-
-    switch (widget.availableGestures) {
-      case AvailableGestures.all:
-        wrappedChild = _buildVerticalSwipeWrapper(
-          child: _buildHorizontalSwipeWrapper(
-            child: wrappedChild,
-          ),
-        );
-        break;
-      case AvailableGestures.verticalSwipe:
-        wrappedChild = _buildVerticalSwipeWrapper(
-          child: wrappedChild,
-        );
-        break;
-      case AvailableGestures.horizontalSwipe:
-        wrappedChild = _buildHorizontalSwipeWrapper(
-          child: wrappedChild,
-        );
-        break;
-      case AvailableGestures.none:
-        break;
-    }
-
-    return Container(
-      key: key,
-      child: wrappedChild,
-    );
-  }
-
-  Widget _buildVerticalSwipeWrapper({Widget child}) {
-    return SimpleGestureDetector(
-      child: child,
-      onVerticalSwipe: (direction) {
-        setState(() {
-          widget.calendarController.swipeCalendarFormat(isSwipeUp: direction == SwipeDirection.up);
-        });
-      },
-      swipeConfig: widget.simpleSwipeConfig,
-    );
-  }
-
-  Widget _buildHorizontalSwipeWrapper({Widget child}) {
-    return AnimatedSwitcher(
-      duration: const Duration(milliseconds: 350),
-      switchInCurve: Curves.decelerate,
-      transitionBuilder: (child, animation) {
-        return SlideTransition(
-          position:
-              Tween<Offset>(begin: Offset(widget.calendarController._dx, 0), end: Offset(0, 0)).animate(animation),
-          child: child,
-        );
-      },
-      layoutBuilder: (currentChild, _) => currentChild,
-      child: Dismissible(
-        key: ValueKey(widget.calendarController._pageId),
-        resizeDuration: null,
-        onDismissed: _onHorizontalSwipe,
-        direction: DismissDirection.horizontal,
-        child: child,
-      ),
-    );
-  }
-
-  Widget _buildTable() {
-    final daysInWeek = 7;
-    final children = <TableRow>[
-      if (widget.calendarStyle.renderDaysOfWeek) _buildDaysOfWeek(),
-    ];
-
-    int x = 0;
-    while (x < widget.calendarController._visibleDays.value.length) {
-      children.add(_buildTableRow(widget.calendarController._visibleDays.value.skip(x).take(daysInWeek).toList()));
-      x += daysInWeek;
-    }
-
-    return Table(
-      // Makes this Table fill its parent horizontally
-      defaultColumnWidth: FractionColumnWidth(1.0 / daysInWeek),
-      children: children,
-    );
-  }
-
-  TableRow _buildDaysOfWeek() {
-    return TableRow(
-      decoration: widget.daysOfWeekStyle.decoration,
-      children: widget.calendarController._visibleDays.value.take(7).map((date) {
-        final weekdayString = widget.daysOfWeekStyle.dowTextBuilder != null
-            ? widget.daysOfWeekStyle.dowTextBuilder(date, widget.locale)
-            : DateFormat.E(widget.locale).format(date);
-        final isWeekend = widget.calendarController._isWeekend(date, widget.weekendDays);
-
-        if (isWeekend && widget.builders.dowWeekendBuilder != null) {
-          return widget.builders.dowWeekendBuilder(context, weekdayString);
-        }
-        if (widget.builders.dowWeekdayBuilder != null) {
-          return widget.builders.dowWeekdayBuilder(context, weekdayString);
-        }
-        return Center(
-          child: Text(
-            weekdayString,
-            style: isWeekend ? widget.daysOfWeekStyle.weekendStyle : widget.daysOfWeekStyle.weekdayStyle,
-          ),
-        );
-      }).toList(),
-    );
-  }
-
-  TableRow _buildTableRow(List<DateTime> days) {
-    return TableRow(
-      decoration: widget.calendarStyle.contentDecoration,
-      children: days.map((date) => _buildTableCell(date)).toList(),
-    );
-  }
-
-  // TableCell will have equal width and height
-  Widget _buildTableCell(DateTime date) {
-    return LayoutBuilder(
-      builder: (context, constraints) => ConstrainedBox(
-        constraints: BoxConstraints(
-          maxHeight: widget.rowHeight ?? constraints.maxWidth,
-          minHeight: widget.rowHeight ?? constraints.maxWidth,
-        ),
-        child: _buildCell(date),
-      ),
-    );
-  }
-
-  Widget _buildCell(DateTime date) {
-    if (!widget.calendarStyle.outsideDaysVisible &&
-        widget.calendarController._isExtraDay(date) &&
-        widget.calendarController.calendarFormat == CalendarFormat.month) {
-      return Container();
-    }
-
-    Widget content = _buildCellContent(date);
-
-    final eventKey = _getEventKey(date);
-    final holidayKey = _getHolidayKey(date);
-    final key = eventKey ?? holidayKey;
-
-    if (key != null) {
-      final children = <Widget>[content];
-      final events = eventKey != null ? widget.calendarController.visibleEvents[eventKey] : [];
-      final holidays = holidayKey != null ? widget.calendarController.visibleHolidays[holidayKey] : [];
-
-      if (!_isDayUnavailable(date)) {
-        if (widget.builders.markersBuilder != null) {
-          children.addAll(
-            widget.builders.markersBuilder(
-              context,
-              key,
-              events,
-              holidays,
-            ),
-          );
-        } else {
-          children.add(
-            Positioned(
-              top: widget.calendarStyle.markersPositionTop,
-              bottom: widget.calendarStyle.markersPositionBottom,
-              left: widget.calendarStyle.markersPositionLeft,
-              right: widget.calendarStyle.markersPositionRight,
-              child: Row(
-                mainAxisSize: MainAxisSize.min,
-                children: events
-                    .take(widget.calendarStyle.markersMaxAmount)
-                    .map((event) => _buildMarker(eventKey, event))
-                    .toList(),
-              ),
-            ),
-          );
-        }
-      }
-
-      if (children.length > 1) {
-        content = Stack(
-          alignment: widget.calendarStyle.markersAlignment,
-          children: children,
-          overflow: widget.calendarStyle.canEventMarkersOverflow ? Overflow.visible : Overflow.clip,
-        );
-      }
-    }
-
-    return GestureDetector(
-      behavior: widget.dayHitTestBehavior,
-      onTap: () => _isDayUnavailable(date) ? _onUnavailableDaySelected() : _selectDay(date),
-      onLongPress: () => _isDayUnavailable(date) ? _onUnavailableDayLongPressed() : _onDayLongPressed(date),
-      child: content,
-    );
-  }
-
-  Widget _buildCellContent(DateTime date) {
-    final eventKey = _getEventKey(date);
-
-    final tIsUnavailable = _isDayUnavailable(date);
-    final tIsSelected = widget.calendarController.isSelected(date);
-    final tIsToday = widget.calendarController.isToday(date);
-    final tIsOutside = widget.calendarController._isExtraDay(date);
-    final tIsHoliday = widget.calendarController.visibleHolidays.containsKey(_getHolidayKey(date));
-    final tIsWeekend = widget.calendarController._isWeekend(date, widget.weekendDays);
-
-    final isUnavailable = widget.builders.unavailableDayBuilder != null && tIsUnavailable;
-    final isSelected = widget.builders.selectedDayBuilder != null && tIsSelected;
-    final isToday = widget.builders.todayDayBuilder != null && tIsToday;
-    final isOutsideHoliday = widget.builders.outsideHolidayDayBuilder != null && tIsOutside && tIsHoliday;
-    final isHoliday = widget.builders.holidayDayBuilder != null && !tIsOutside && tIsHoliday;
-    final isOutsideWeekend =
-        widget.builders.outsideWeekendDayBuilder != null && tIsOutside && tIsWeekend && !tIsHoliday;
-    final isOutside = widget.builders.outsideDayBuilder != null && tIsOutside && !tIsWeekend && !tIsHoliday;
-    final isWeekend = widget.builders.weekendDayBuilder != null && !tIsOutside && tIsWeekend && !tIsHoliday;
-
-    if (isUnavailable) {
-      return widget.builders.unavailableDayBuilder(context, date, widget.calendarController.visibleEvents[eventKey]);
-    } else if (isSelected && widget.calendarStyle.renderSelectedFirst) {
-      return widget.builders.selectedDayBuilder(context, date, widget.calendarController.visibleEvents[eventKey]);
-    } else if (isToday) {
-      return widget.builders.todayDayBuilder(context, date, widget.calendarController.visibleEvents[eventKey]);
-    } else if (isSelected) {
-      return widget.builders.selectedDayBuilder(context, date, widget.calendarController.visibleEvents[eventKey]);
-    } else if (isOutsideHoliday) {
-      return widget.builders.outsideHolidayDayBuilder(context, date, widget.calendarController.visibleEvents[eventKey]);
-    } else if (isHoliday) {
-      return widget.builders.holidayDayBuilder(context, date, widget.calendarController.visibleEvents[eventKey]);
-    } else if (isOutsideWeekend) {
-      return widget.builders.outsideWeekendDayBuilder(context, date, widget.calendarController.visibleEvents[eventKey]);
-    } else if (isOutside) {
-      return widget.builders.outsideDayBuilder(context, date, widget.calendarController.visibleEvents[eventKey]);
-    } else if (isWeekend) {
-      return widget.builders.weekendDayBuilder(context, date, widget.calendarController.visibleEvents[eventKey]);
-    } else if (widget.builders.dayBuilder != null) {
-      return widget.builders.dayBuilder(context, date, widget.calendarController.visibleEvents[eventKey]);
-    } else {
-      return _CellWidget(
-        text: '${date.day}',
-        isUnavailable: tIsUnavailable,
-        isSelected: tIsSelected,
-        isToday: tIsToday,
-        isWeekend: tIsWeekend,
-        isOutsideMonth: tIsOutside,
-        isHoliday: tIsHoliday,
-        calendarStyle: widget.calendarStyle,
-      );
-    }
-  }
-
-  Widget _buildMarker(DateTime date, dynamic event) {
-    if (widget.builders.singleMarkerBuilder != null) {
-      return widget.builders.singleMarkerBuilder(context, date, event);
-    } else {
-      return Container(
-        width: 8.0,
-        height: 8.0,
-        margin: const EdgeInsets.symmetric(horizontal: 0.3),
-        decoration: BoxDecoration(
-          shape: BoxShape.circle,
-          color: widget.calendarStyle.markersColor,
-        ),
-      );
-    }
-  }
->>>>>>> 9a4e1018
 }