--- conflicted
+++ resolved
@@ -86,19 +86,14 @@
   /// Called whenever the range of visible days changes.
   final OnVisibleDaysChanged onVisibleDaysChanged;
 
-<<<<<<< HEAD
+  /// Called once when the CalendarController gets initialized.
+  final OnCalendarCreated onCalendarCreated;
+
   /// Currently selected day.
   final DateTime selectedDay;
 
   /// Currently focused day. Determines currently visible year and month/week;
   final DateTime focusedDay;
-=======
-  /// Called once when the CalendarController gets initialized.
-  final OnCalendarCreated onCalendarCreated;
-
-  /// Initially selected DateTime. Usually it will be `DateTime.now()`.
-  final DateTime initialSelectedDay;
->>>>>>> a18e9390
 
   /// The first day of `TableCalendar`.
   /// Days before it will use `unavailableStyle` and run `onUnavailableDaySelected` callback.
@@ -182,12 +177,8 @@
     this.onHeaderTapped,
     this.onHeaderLongPressed,
     this.onVisibleDaysChanged,
-<<<<<<< HEAD
+    this.onCalendarCreated,
     this.selectedDay,
-=======
-    this.onCalendarCreated,
-    this.initialSelectedDay,
->>>>>>> a18e9390
     this.startDay,
     this.endDay,
     this.weekendDays = const [DateTime.saturday, DateTime.sunday],
