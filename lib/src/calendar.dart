//  Copyright (c) 2019 Aleksander Woźniak
//  Licensed under Apache License v2.0

part of table_calendar;

/// Callback exposing currently selected day.
typedef void OnDaySelected<T>(DateTime day, List<T> events);

/// Callback exposing currently visible days (first and last of them), as well as current `CalendarFormat`.
typedef void OnVisibleDaysChanged(DateTime first, DateTime last, CalendarFormat format);

/// Callback exposing initially visible days (first and last of them), as well as initial `CalendarFormat` and `CalendarController`.
typedef void OnCalendarCreated(DateTime first, DateTime last, CalendarFormat format, CalendarController controller);

/// Signature for reacting to header gestures. Exposes current month and year as a `DateTime` object.
typedef void HeaderGestureCallback(DateTime focusedDay);

/// Builder signature for any text that can be localized and formatted with `DateFormat`.
typedef String TextBuilder(DateTime date, dynamic locale);

/// Signature for enabling days.
typedef bool EnabledDayPredicate(DateTime day);

/// Format to display the `TableCalendar` with.
enum CalendarFormat { month, twoWeeks, week }

/// Available animations to update the `CalendarFormat` with.
enum FormatAnimation { slide, scale }

/// Available week increments while in `CalendarFormat.twoWeeks` format.
enum TwoWeekIncrement { oneWeek, twoWeeks }

/// Available day of week formats. `TableCalendar` will start the week with chosen day.
/// * `StartingDayOfWeek.monday`: Monday - Sunday
/// * `StartingDayOfWeek.tuesday`: Tuesday - Monday
/// * `StartingDayOfWeek.wednesday`: Wednesday - Tuesday
/// * `StartingDayOfWeek.thursday`: Thursday - Wednesday
/// * `StartingDayOfWeek.friday`: Friday - Thursday
/// * `StartingDayOfWeek.saturday`: Saturday - Friday
/// * `StartingDayOfWeek.sunday`: Sunday - Saturday
enum StartingDayOfWeek { monday, tuesday, wednesday, thursday, friday, saturday, sunday }

int _getWeekdayNumber(StartingDayOfWeek weekday) {
  return StartingDayOfWeek.values.indexOf(weekday) + 1;
}

/// Gestures available to interal `TableCalendar`'s logic.
enum AvailableGestures { none, verticalSwipe, horizontalSwipe, all }

/// Highly customizable, feature-packed Flutter Calendar with gestures, animations and multiple formats.
<<<<<<< HEAD
class TableCalendar extends StatefulWidget {
=======
class TableCalendar<T> extends StatefulWidget {
  /// Controller required for `TableCalendar`.
  /// Use it to update `events`, `holidays`, etc.
  final CalendarController<T> calendarController;

>>>>>>> 628231d9
  /// Locale to format `TableCalendar` dates with, for example: `'en_US'`.
  ///
  /// If nothing is provided, a default locale will be used.
  final dynamic locale;

  /// `Map` of events.
  /// Each `DateTime` inside this `Map` should get its own `List` of objects (i.e. events).
  final Map<DateTime, List<T>> events;

  /// `Map` of holidays.
  /// This property allows you to provide custom holiday rules.
  final Map<DateTime, List<T>> holidays;

  /// Called whenever any day gets tapped.
  final OnDaySelected<T> onDaySelected;

  /// Called whenever any day gets long pressed.
  final OnDaySelected<T> onDayLongPressed;

  /// Called whenever any unavailable day gets tapped.
  /// Replaces `onDaySelected` for those days.
  final VoidCallback onUnavailableDaySelected;

  /// Called whenever any unavailable day gets long pressed.
  /// Replaces `onDaySelected` for those days.
  final VoidCallback onUnavailableDayLongPressed;

  /// Called whenever header gets tapped.
  final HeaderGestureCallback onHeaderTapped;

  /// Called whenever header gets long pressed.
  final HeaderGestureCallback onHeaderLongPressed;

  /// Called whenever the range of visible days changes.
  final OnVisibleDaysChanged onVisibleDaysChanged;

  /// Called once when the CalendarController gets initialized.
  final OnCalendarCreated onCalendarCreated;

  /// Currently selected day.
  final DateTime selectedDay;

  /// Currently focused day. Determines currently visible year and month/week;
  final DateTime focusedDay;

  /// The first day of `TableCalendar`.
  /// Days before it will use `unavailableStyle` and run `onUnavailableDaySelected` callback.
  final DateTime startDay;

  /// The last day of `TableCalendar`.
  /// Days after it will use `unavailableStyle` and run `onUnavailableDaySelected` callback.
  final DateTime endDay;

  /// List of days treated as weekend days.
  /// Use built-in `DateTime` weekday constants (e.g. `DateTime.monday`) instead of `int` literals (e.q. `1`).
  final List<int> weekendDays;

  /// Current increment used in `CalendarFormat.twoWeeks` format.
  final TwoWeekIncrement twoWeekIncrement;

  /// Currently displayed `CalendarFormat`.
  final CalendarFormat calendarFormat;

  /// `Map` of `CalendarFormat`s and `String` names associated with them.
  /// Those `CalendarFormat`s will be used by internal logic to manage displayed format.
  ///
  /// To ensure proper vertical Swipe behavior, `CalendarFormat`s should be in descending order (eg. from biggest to smallest).
  ///
  /// For example:
  /// ```dart
  /// availableCalendarFormats: const {
  ///   CalendarFormat.month: 'Month',
  ///   CalendarFormat.week: 'Week',
  /// }
  /// ```
  final Map<CalendarFormat, String> availableCalendarFormats;

  /// Used to show/hide Header.
  final bool headerVisible;

  /// Function deciding whether given day should be enabled or not.
  /// If `false` is returned, this day will be unavailable.
  final EnabledDayPredicate enabledDayPredicate;

  /// Used for setting the height of `TableCalendar`'s rows.
  final double rowHeight;

  /// Animation to run when `CalendarFormat` gets changed.
  final FormatAnimation formatAnimation;

  /// `TableCalendar` will start weeks with provided day.
  /// Use `StartingDayOfWeek.monday` for Monday - Sunday week format.
  /// Use `StartingDayOfWeek.sunday` for Sunday - Saturday week format.
  final StartingDayOfWeek startingDayOfWeek;

  /// `HitTestBehavior` for every day cell inside `TableCalendar`.
  final HitTestBehavior dayHitTestBehavior;

  /// Specify Gestures available to `TableCalendar`.
  /// If `AvailableGestures.none` is used, the Calendar will only be interactive via buttons.
  final AvailableGestures availableGestures;

  /// Configuration for vertical Swipe detector.
  final SimpleSwipeConfig simpleSwipeConfig;

  /// Style for `TableCalendar`'s content.
  final CalendarStyle calendarStyle;

  /// Style for DaysOfWeek displayed between `TableCalendar`'s Header and content.
  final DaysOfWeekStyle daysOfWeekStyle;

  /// Style for `TableCalendar`'s Header.
  final HeaderStyle headerStyle;

  /// Set of Builders for `TableCalendar` to work with.
  final CalendarBuilders<T> builders;

  TableCalendar({
    Key key,
    this.locale,
    this.events = const {},
    this.holidays = const {},
    this.onDaySelected,
    this.onDayLongPressed,
    this.onUnavailableDaySelected,
    this.onUnavailableDayLongPressed,
    this.onHeaderTapped,
    this.onHeaderLongPressed,
    this.onVisibleDaysChanged,
    this.onCalendarCreated,
    this.selectedDay,
    this.startDay,
    this.endDay,
    this.weekendDays = const [DateTime.saturday, DateTime.sunday],
    this.twoWeekIncrement = TwoWeekIncrement.oneWeek,
    this.calendarFormat = CalendarFormat.month,
    this.availableCalendarFormats = const {
      CalendarFormat.month: 'Month',
      CalendarFormat.twoWeeks: '2 weeks',
      CalendarFormat.week: 'Week',
    },
    this.headerVisible = true,
    this.enabledDayPredicate,
    this.rowHeight = 60.0,
    this.formatAnimation = FormatAnimation.slide,
    this.startingDayOfWeek = StartingDayOfWeek.sunday,
    this.dayHitTestBehavior = HitTestBehavior.deferToChild,
    this.availableGestures = AvailableGestures.all,
    this.simpleSwipeConfig = const SimpleSwipeConfig(
      verticalThreshold: 25.0,
      swipeDetectionBehavior: SwipeDetectionBehavior.continuousDistinct,
    ),
    this.calendarStyle = const CalendarStyle(),
    this.daysOfWeekStyle = const DaysOfWeekStyle(),
    this.headerStyle = const HeaderStyle(),
    this.builders = const CalendarBuilders(),
    this.focusedDay,
  })  : assert(availableCalendarFormats.keys.contains(calendarFormat)),
        assert(availableCalendarFormats.length <= CalendarFormat.values.length),
        assert(rowHeight != null),
        assert(rowHeight > 0.0),
        assert(weekendDays != null),
        assert(weekendDays.isNotEmpty
            ? weekendDays.every((day) => day >= DateTime.monday && day <= DateTime.sunday)
            : true),
        super(key: key);

  @override
  _TableCalendarState<T> createState() => _TableCalendarState<T>();
}

<<<<<<< HEAD
class _TableCalendarState extends State<TableCalendar> {
  CalendarController _calendarController;

=======
class _TableCalendarState<T> extends State<TableCalendar<T>> {
>>>>>>> 628231d9
  @override
  void initState() {
    super.initState();

    _calendarController = CalendarController._();
    _calendarController._init(
      events: widget.events,
      holidays: widget.holidays,
      initialDay: widget.selectedDay,
      initialFormat: widget.calendarFormat,
      availableCalendarFormats: widget.availableCalendarFormats,
      useNextCalendarFormat: widget.headerStyle.formatButtonShowsNext,
      startingDayOfWeek: widget.startingDayOfWeek,
      onVisibleDaysChanged: widget.onVisibleDaysChanged,
      onCalendarCreated: widget.onCalendarCreated,
      includeInvisibleDays: widget.calendarStyle.outsideDaysVisible,
      rowHeight: widget.rowHeight,
      dowVisible: widget.calendarStyle.renderDaysOfWeek,
      twoWeekIncrement: widget.twoWeekIncrement,
    );
  }

  @override
  void didUpdateWidget(TableCalendar<T> oldWidget) {
    super.didUpdateWidget(oldWidget);

    if (oldWidget.events != widget.events) {
      _calendarController._events = widget.events;
    }

    if (oldWidget.holidays != widget.holidays) {
      _calendarController._holidays = widget.holidays;
    }

    if (oldWidget.calendarFormat != widget.calendarFormat) {
      if (_calendarController._calendarFormat.value != widget.calendarFormat) {
        _calendarController._setCalendarFormat(
          widget.calendarFormat,
          triggerCallback: false,
        );
      }
    }

    if (widget.selectedDay != null) {
      if (!_calendarController.isSameDay(oldWidget.selectedDay, widget.selectedDay)) {
        if (!_calendarController.isSameDay(_calendarController._selectedDay, widget.selectedDay)) {
          final normalizedDate = _calendarController._normalizeDate(widget.selectedDay);

          _calendarController._focusedDay.value = normalizedDate;
          _calendarController._selectedDay = normalizedDate;
          _calendarController._baseDay = normalizedDate;
          _calendarController._visibleDays = _calendarController._getVisibleDays(normalizedDate);
          _calendarController._updateCalendarHeight();

          _selectedDayCallback(normalizedDate);
        }
      }
    }

    if (widget.focusedDay != null) {
      if (!_calendarController.isSameDay(oldWidget.focusedDay, widget.focusedDay)) {
        if (!_calendarController.isSameDay(_calendarController._focusedDay.value, widget.focusedDay)) {
          _calendarController._focusedDay.value = _calendarController._normalizeDate(widget.focusedDay);
        }
      }
    }

    if (oldWidget.calendarStyle.renderDaysOfWeek != widget.calendarStyle.renderDaysOfWeek) {
      _calendarController._dowVisible = widget.calendarStyle.renderDaysOfWeek;
      _calendarController._updateCalendarHeight();
    }

    if (oldWidget.startingDayOfWeek != widget.startingDayOfWeek) {
      _calendarController._startingDayOfWeek = widget.startingDayOfWeek;
      _calendarController._visibleDays = _calendarController._getVisibleDays(_calendarController._baseDay);
      _calendarController._updateCalendarHeight();
    }

    if (oldWidget.availableCalendarFormats != widget.availableCalendarFormats) {
      _calendarController._availableCalendarFormats = widget.availableCalendarFormats;
    }

    if (oldWidget.twoWeekIncrement != widget.twoWeekIncrement) {
      _calendarController._twoWeekIncrement = widget.twoWeekIncrement;
    }
  }

  @override
  void dispose() {
    _calendarController._dispose();
    super.dispose();
  }

  void _selectedDayCallback(DateTime day) {
    if (widget.onDaySelected != null) {
      widget.onDaySelected(day, widget.events[_getEventKey(day)] ?? []);
    }
  }

  DateTime _getEventKey(DateTime day) {
    return widget.events.keys.firstWhere((it) => _calendarController.isSameDay(it, day), orElse: () => null);
  }

  void _toggleCalendarFormat() {
    setState(() {
      _calendarController.toggleCalendarFormat();
    });
  }

  void _onHeaderTapped() {
    if (widget.onHeaderTapped != null) {
      widget.onHeaderTapped(_calendarController.focusedDay);
    }
  }

  void _onHeaderLongPressed() {
    if (widget.onHeaderLongPressed != null) {
      widget.onHeaderLongPressed(_calendarController.focusedDay);
    }
  }

  @override
  Widget build(BuildContext context) {
    return Column(
      mainAxisSize: MainAxisSize.min,
      children: <Widget>[
        if (widget.headerVisible) _buildHeader(),
        Padding(
          padding: widget.calendarStyle.contentPadding,
          child: ValueListenableBuilder<double>(
            valueListenable: _calendarController._calendarHeight,
            builder: (context, value, child) {
              return AnimatedContainer(
                height: value,
                duration: const Duration(milliseconds: 200),
                child: child,
              );
            },
            child: PageView.custom(
              controller: _calendarController._pageController,
              physics: widget.availableGestures == AvailableGestures.none ||
                      widget.availableGestures == AvailableGestures.verticalSwipe
                  ? NeverScrollableScrollPhysics()
                  : PageScrollPhysics(),
              childrenDelegate: SliverChildBuilderDelegate(
                (context, i) {
                  final focusedDay = _calendarController._getFocusedDay(pageIndex: i);
                  final baseDay = _calendarController._getBaseDay(pageIndex: i);

<<<<<<< HEAD
                  final child = _CalendarPage(
                    baseDay: baseDay,
=======
                  final child = _CalendarPage<T>(
>>>>>>> 628231d9
                    focusedDay: focusedDay,
                    locale: widget.locale,
                    rowHeight: widget.rowHeight,
                    calendarController: _calendarController,
                    calendarStyle: widget.calendarStyle,
                    builders: widget.builders,
                    daysOfWeekStyle: widget.daysOfWeekStyle,
                    dayHitTestBehavior: widget.dayHitTestBehavior,
                    events: widget.events,
                    holidays: widget.holidays,
                    startDay: widget.startDay,
                    endDay: widget.endDay,
                    weekendDays: widget.weekendDays,
                    onDaySelected: widget.onDaySelected,
                    onDayLongPressed: widget.onDayLongPressed,
                    onUnavailableDaySelected: widget.onUnavailableDaySelected,
                    onUnavailableDayLongPressed: widget.onUnavailableDayLongPressed,
                    enabledDayPredicate: widget.enabledDayPredicate,
                  );

                  if (widget.availableGestures == AvailableGestures.all ||
                      widget.availableGestures == AvailableGestures.verticalSwipe) {
                    return SimpleGestureDetector(
                      swipeConfig: widget.simpleSwipeConfig,
                      onVerticalSwipe: (direction) {
                        _calendarController.swipeCalendarFormat(isSwipeUp: direction == SwipeDirection.up);
                        _calendarController._updateVisibleDays(pageIndex: i);
                        setState(() {});
                      },
                      child: child,
                    );
                  } else {
                    return child;
                  }
                },
                addAutomaticKeepAlives: false,
                addRepaintBoundaries: false,
              ),
              onPageChanged: (i) {
                _calendarController._updateVisibleDays(pageIndex: i);
              },
            ),
          ),
        ),
      ],
    );
  }

  Widget _buildHeader() {
    final children = [
      widget.headerStyle.showLeftChevron
          ? _CustomIconButton(
              icon: widget.headerStyle.leftChevronIcon,
              onTap: _calendarController.previousPage,
              margin: widget.headerStyle.leftChevronMargin,
              padding: widget.headerStyle.leftChevronPadding,
            )
          : Container(),
      Expanded(
        child: GestureDetector(
          onTap: _onHeaderTapped,
          onLongPress: _onHeaderLongPressed,
          child: ValueListenableBuilder<DateTime>(
            valueListenable: _calendarController._focusedDay,
            builder: (context, value, _) {
              return Text(
                widget.headerStyle.titleTextBuilder != null
                    ? widget.headerStyle.titleTextBuilder(value, widget.locale)
                    : DateFormat.yMMMM(widget.locale).format(value),
                style: widget.headerStyle.titleTextStyle,
                textAlign: widget.headerStyle.centerHeaderTitle ? TextAlign.center : TextAlign.start,
              );
            },
          ),
        ),
      ),
      widget.headerStyle.showRightChevron
          ? _CustomIconButton(
              icon: widget.headerStyle.rightChevronIcon,
              onTap: _calendarController.nextPage,
              margin: widget.headerStyle.rightChevronMargin,
              padding: widget.headerStyle.rightChevronPadding,
            )
          : Container()
    ];

    if (widget.headerStyle.formatButtonVisible && widget.availableCalendarFormats.length > 1) {
      children.insert(2, const SizedBox(width: 8.0));
      children.insert(3, _buildFormatButton());
    }

    return Container(
      decoration: widget.headerStyle.decoration,
      margin: widget.headerStyle.headerMargin,
      padding: widget.headerStyle.headerPadding,
      child: Row(
        mainAxisSize: MainAxisSize.max,
        children: children,
      ),
    );
  }

  Widget _buildFormatButton() {
    return GestureDetector(
      onTap: _toggleCalendarFormat,
      child: Container(
        decoration: widget.headerStyle.formatButtonDecoration,
        padding: widget.headerStyle.formatButtonPadding,
        child: Text(
          _calendarController._getFormatButtonText(),
          style: widget.headerStyle.formatButtonTextStyle,
        ),
      ),
    );
  }
}<|MERGE_RESOLUTION|>--- conflicted
+++ resolved
@@ -10,7 +10,8 @@
 typedef void OnVisibleDaysChanged(DateTime first, DateTime last, CalendarFormat format);
 
 /// Callback exposing initially visible days (first and last of them), as well as initial `CalendarFormat` and `CalendarController`.
-typedef void OnCalendarCreated(DateTime first, DateTime last, CalendarFormat format, CalendarController controller);
+typedef void OnCalendarCreated<T>(
+    DateTime first, DateTime last, CalendarFormat format, CalendarController<T> controller);
 
 /// Signature for reacting to header gestures. Exposes current month and year as a `DateTime` object.
 typedef void HeaderGestureCallback(DateTime focusedDay);
@@ -48,15 +49,7 @@
 enum AvailableGestures { none, verticalSwipe, horizontalSwipe, all }
 
 /// Highly customizable, feature-packed Flutter Calendar with gestures, animations and multiple formats.
-<<<<<<< HEAD
-class TableCalendar extends StatefulWidget {
-=======
 class TableCalendar<T> extends StatefulWidget {
-  /// Controller required for `TableCalendar`.
-  /// Use it to update `events`, `holidays`, etc.
-  final CalendarController<T> calendarController;
-
->>>>>>> 628231d9
   /// Locale to format `TableCalendar` dates with, for example: `'en_US'`.
   ///
   /// If nothing is provided, a default locale will be used.
@@ -94,7 +87,7 @@
   final OnVisibleDaysChanged onVisibleDaysChanged;
 
   /// Called once when the CalendarController gets initialized.
-  final OnCalendarCreated onCalendarCreated;
+  final OnCalendarCreated<T> onCalendarCreated;
 
   /// Currently selected day.
   final DateTime selectedDay;
@@ -228,13 +221,9 @@
   _TableCalendarState<T> createState() => _TableCalendarState<T>();
 }
 
-<<<<<<< HEAD
-class _TableCalendarState extends State<TableCalendar> {
-  CalendarController _calendarController;
-
-=======
 class _TableCalendarState<T> extends State<TableCalendar<T>> {
->>>>>>> 628231d9
+  CalendarController<T> _calendarController;
+
   @override
   void initState() {
     super.initState();
@@ -384,12 +373,8 @@
                   final focusedDay = _calendarController._getFocusedDay(pageIndex: i);
                   final baseDay = _calendarController._getBaseDay(pageIndex: i);
 
-<<<<<<< HEAD
-                  final child = _CalendarPage(
+                  final child = _CalendarPage<T>(
                     baseDay: baseDay,
-=======
-                  final child = _CalendarPage<T>(
->>>>>>> 628231d9
                     focusedDay: focusedDay,
                     locale: widget.locale,
                     rowHeight: widget.rowHeight,
